import { describe, it, expect, beforeEach, vi, afterEach } from "vitest"
import { readFile } from "fs/promises"
import { OpenAPISpecLoader, ExtendedTool } from "../src/openapi-loader"
import { OpenAPIV3 } from "openapi-types"
import { Tool } from "@modelcontextprotocol/sdk/types.js"

// Mock dependencies
vi.mock("fs/promises")

vi.mock("js-yaml", async () => {
  const actualJsYamlMod = await vi.importActual<typeof import("js-yaml")>("js-yaml")

  // The SUT (System Under Test) uses "import yaml from 'js-yaml'",
  // which means it expects 'js-yaml' to have a default export.
  // The mocked 'load' function for this default export should call the actual 'load' from js-yaml.
  // According to @types/js-yaml, the 'load' function is a direct export of the module.
  const realLoadFn = actualJsYamlMod.load

  if (typeof realLoadFn !== "function") {
    // This would be unexpected if @types/js-yaml is correct and js-yaml is installed.
    console.error(
      "Vitest mock issue: js-yaml .load function not found on actualJsYamlMod as per types.",
      actualJsYamlMod,
    )
    throw new Error("Vitest mock setup: actualJsYamlMod.load is not a function")
  }

  return {
    default: {
      load: vi.fn((content: string) => realLoadFn(content)),
    },
    // Provide other exports as well, consistent with the actual module, in case they are ever used.
    load: vi.fn((content: string) => realLoadFn(content)),
    // safeLoad: vi.fn((content: string) => actualJsYamlMod.safeLoad(content)), // Temporarily remove if causing type issues
    // Add other js-yaml exports if necessary for full fidelity, though 'load' is the key one here.
  }
})

// Mock fetch globally for tests that might use it
global.fetch = vi.fn()

describe("OpenAPISpecLoader", () => {
  let openAPILoader: OpenAPISpecLoader
  const mockOpenAPISpec: OpenAPIV3.Document = {
    openapi: "3.0.0",
    info: {
      title: "Test API",
      version: "1.0.0",
    },
    paths: {
      "/users": {
        get: {
          operationId: "getUsers",
          summary: "Get all users",
          description: "Returns a list of users",
          parameters: [
            {
              name: "limit",
              in: "query",
              description: "Maximum number of users to return",
              required: false,
              schema: {
                type: "integer",
              },
            },
          ],
          responses: {},
        },
        post: {
          operationId: "createUser",
          summary: "Create a user",
          description: "Creates a new user",
          responses: {},
        },
      },
      "/users/{id}": {
        get: {
          operationId: "getUserById",
          summary: "Get user by ID",
          description: "Returns a user by ID",
          parameters: [
            {
              name: "id",
              in: "path",
              description: "User ID",
              required: true,
              schema: {
                type: "string",
              },
            },
          ],
          responses: {},
        },
      },
    },
  }

  beforeEach(() => {
    openAPILoader = new OpenAPISpecLoader()
  })

  afterEach(() => {
    vi.resetAllMocks()
  })

  describe("loadOpenAPISpec", () => {
    it("should load spec from URL", async () => {
      const url = "https://example.com/api-spec.json"
      vi.mocked(fetch).mockResolvedValueOnce({
        ok: true,
        text: async () => JSON.stringify(mockOpenAPISpec),
        json: async () => mockOpenAPISpec, // Though text() is used in implementation
      } as Response)

      const result = await openAPILoader.loadOpenAPISpec(url, "url")

      expect(fetch).toHaveBeenCalledWith(url)
      expect(result).toEqual(mockOpenAPISpec)
    })

    it("should load spec from local file (JSON)", async () => {
      const filePath = "./api-spec.json"
      const fileContent = JSON.stringify(mockOpenAPISpec)
      vi.mocked(readFile).mockResolvedValueOnce(fileContent)

      const result = await openAPILoader.loadOpenAPISpec(filePath, "file")

      expect(readFile).toHaveBeenCalledWith(filePath, "utf-8")
      expect(result).toEqual(mockOpenAPISpec)
    })

    it("should load spec from local file (YAML)", async () => {
      const filePath = "./api-spec.yaml"
      const yamlContent = `
openapi: 3.0.0
info:
  title: Test API YAML
  version: 1.0.0
paths:
  /test:
    get:
      summary: Test YAML endpoint
      responses:
        '200':
          description: Successful response
`
      const expectedSpecObject = {
        openapi: "3.0.0",
        info: {
          title: "Test API YAML",
          version: "1.0.0",
        },
        paths: {
          "/test": {
            get: {
              summary: "Test YAML endpoint",
              responses: {
                "200": {
                  description: "Successful response",
                },
              },
            },
          },
        },
      }

      vi.mocked(readFile).mockResolvedValueOnce(yamlContent)

      const result = await openAPILoader.loadOpenAPISpec(filePath, "file")

      expect(readFile).toHaveBeenCalledWith(filePath, "utf-8")
      expect(result).toEqual(expectedSpecObject)
    })

    it("should load spec from inline content (JSON)", async () => {
      const inlineContent = JSON.stringify(mockOpenAPISpec)

      const result = await openAPILoader.loadOpenAPISpec("inline", "inline", inlineContent)

      expect(result).toEqual(mockOpenAPISpec)
    })

    it("should load spec from inline content (YAML)", async () => {
      const yamlContent = `
openapi: 3.0.0
info:
  title: Inline YAML API
  version: 1.0.0
paths:
  /inline:
    get:
      summary: Inline endpoint
      responses:
        '200':
          description: Success
`
      const expectedSpec = {
        openapi: "3.0.0",
        info: {
          title: "Inline YAML API",
          version: "1.0.0",
        },
        paths: {
          "/inline": {
            get: {
              summary: "Inline endpoint",
              responses: {
                "200": {
                  description: "Success",
                },
              },
            },
          },
        },
      }

      const result = await openAPILoader.loadOpenAPISpec("inline", "inline", yamlContent)

      expect(result).toEqual(expectedSpec)
    })

    it("should load spec from stdin", async () => {
      const stdinContent = JSON.stringify(mockOpenAPISpec)

      // Mock process.stdin
      const mockStdin = {
        setEncoding: vi.fn(),
        on: vi.fn(),
        resume: vi.fn(),
      }

      // Replace process.stdin temporarily
      const originalStdin = process.stdin
      Object.defineProperty(process, "stdin", {
        value: mockStdin,
        configurable: true,
      })

      // Set up the stdin mock to simulate data flow
      // eslint-disable-next-line @typescript-eslint/no-unsafe-function-type
      mockStdin.on.mockImplementation((event: string, callback: Function) => {
        if (event === "data") {
          setTimeout(() => callback(stdinContent), 0)
        } else if (event === "end") {
          setTimeout(() => callback(), 10)
        }
        return mockStdin
      })

      const result = await openAPILoader.loadOpenAPISpec("stdin", "stdin")

      expect(mockStdin.setEncoding).toHaveBeenCalledWith("utf8")
      expect(mockStdin.resume).toHaveBeenCalled()
      expect(result).toEqual(mockOpenAPISpec)

      // Restore original stdin
      Object.defineProperty(process, "stdin", {
        value: originalStdin,
        configurable: true,
      })
    })

    it("should throw error if URL fetch fails", async () => {
      const url = "https://example.com/api-spec.json"
      vi.mocked(fetch).mockResolvedValueOnce({
        ok: false,
        status: 404,
        statusText: "Not Found",
      } as Response)

      await expect(openAPILoader.loadOpenAPISpec(url, "url")).rejects.toThrow(
        "Failed to load OpenAPI spec from url: HTTP 404: Not Found",
      )
    })

    it("should throw error if file reading fails", async () => {
      const filePath = "./api-spec.json"
      const error = new Error("File not found")
      vi.mocked(readFile).mockRejectedValueOnce(error)

      await expect(openAPILoader.loadOpenAPISpec(filePath, "file")).rejects.toThrow(
        "Failed to load OpenAPI spec from file: File not found",
      )
    })

    it("should throw error if inline content is missing", async () => {
      await expect(openAPILoader.loadOpenAPISpec("inline", "inline")).rejects.toThrow(
        "Inline content is required when using 'inline' input method",
      )
    })

    it("should throw error if stdin provides empty content", async () => {
      // Mock process.stdin for empty content
      const mockStdin = {
        setEncoding: vi.fn(),
        on: vi.fn(),
        resume: vi.fn(),
      }

      const originalStdin = process.stdin
      Object.defineProperty(process, "stdin", {
        value: mockStdin,
        configurable: true,
      })

      // eslint-disable-next-line @typescript-eslint/no-unsafe-function-type
      mockStdin.on.mockImplementation((event: string, callback: Function) => {
        if (event === "end") {
          setTimeout(() => callback(), 0)
        }
        return mockStdin
      })

      await expect(openAPILoader.loadOpenAPISpec("stdin", "stdin")).rejects.toThrow(
        "Failed to load OpenAPI spec from stdin: No data received from stdin",
      )

      Object.defineProperty(process, "stdin", {
        value: originalStdin,
        configurable: true,
      })
    })

    it("should throw error for invalid JSON/YAML content", async () => {
      const invalidContent = "{ invalid json content"

      await expect(
        openAPILoader.loadOpenAPISpec("inline", "inline", invalidContent),
      ).rejects.toThrow(/Failed to parse as JSON or YAML/)
    })

    it("should throw error for empty content", async () => {
      await expect(openAPILoader.loadOpenAPISpec("inline", "inline", "")).rejects.toThrow(
        "Failed to load OpenAPI spec from inline",
      )
    })

    it("should throw error for unsupported input method", async () => {
      await expect(openAPILoader.loadOpenAPISpec("test", "unsupported" as any)).rejects.toThrow(
        "Unsupported input method: unsupported",
      )
    })

    // Backward compatibility test
    it("should maintain backward compatibility with old interface", async () => {
      const url = "https://example.com/api-spec.json"
      vi.mocked(fetch).mockResolvedValueOnce({
        ok: true,
        text: async () => JSON.stringify(mockOpenAPISpec),
      } as Response)

      // Test the old interface (without specifying input method)
      const result = await openAPILoader.loadOpenAPISpec(url)

      expect(fetch).toHaveBeenCalledWith(url)
      expect(result).toEqual(mockOpenAPISpec)
    })
  })

  describe("parseOpenAPISpec with disableAbbreviation", () => {
    it("should not abbreviate tool names when disableAbbreviation is true", () => {
      const loader = new OpenAPISpecLoader({ disableAbbreviation: true })
      const spec: OpenAPIV3.Document = {
        openapi: "3.0.0",
        info: { title: "Test API", version: "1.0.0" },
        paths: {
          "/users/management/authorization-groups": {
            get: {
              operationId: "getUserManagementAuthorizationGroups",
              summary: "Get all user management authorization groups",
              responses: {},
            },
          },
        },
      }

      const tools = loader.parseOpenAPISpec(spec)
      const toolId = Array.from(tools.keys())[0]

      // Should not be abbreviated
      expect(toolId).toContain("GET::users__management__authorization-groups")
      const tool = tools.get(toolId)!
      expect(tool.name).toContain("get-user-management-authorization-groups")
    })
  })

  describe("parseOpenAPISpec", () => {
    it("should convert OpenAPI paths to MCP tools", () => {
      const tools = openAPILoader.parseOpenAPISpec(mockOpenAPISpec)

      expect(tools.size).toBe(3)
      expect(tools.has("GET::users")).toBe(true)
      expect(tools.has("POST::users")).toBe(true)
      expect(tools.has("GET::users__id")).toBe(true)
    })

    it("should set correct tool properties", () => {
      const tools = openAPILoader.parseOpenAPISpec(mockOpenAPISpec)
      const getUsersTool = tools.get("GET::users") as Tool

      expect(getUsersTool).toBeDefined()
      expect(getUsersTool.name).toBe("get-usrs")
      expect(getUsersTool.description).toBe("Returns a list of users")
      expect(getUsersTool.inputSchema).toEqual({
        type: "object",
        properties: {
          limit: {
            type: "integer",
            description: "Maximum number of users to return",
            "x-parameter-location": "query",
          },
        },
      })
    })

    it("should handle required parameters", () => {
      const tools = openAPILoader.parseOpenAPISpec(mockOpenAPISpec)
      const getUserByIdTool = tools.get("GET::users__id") as Tool

      expect(getUserByIdTool).toBeDefined()
      expect(getUserByIdTool.inputSchema).toEqual({
        type: "object",
        properties: {
          id: {
            type: "string",
            description: "User ID",
            "x-parameter-location": "path",
          },
        },
        required: ["id"],
      })
    })

    it("should use operationId as tool name when available", () => {
      const tools = openAPILoader.parseOpenAPISpec(mockOpenAPISpec)
      const getUsersTool = tools.get("GET::users") as Tool

      expect(getUsersTool.name).toBe("get-usrs")
    })

    it("should fallback to summary when operationId is missing", () => {
      const specWithoutOperationId: OpenAPIV3.Document = {
        openapi: "3.0.0",
        info: { title: "Test API", version: "1.0.0" },
        paths: {
          "/users": {
            get: {
              summary: "Get all users from the system",
              description: "Returns a list of users",
              responses: {},
            },
          },
          "/orders": {
            post: {
              summary: "Create new order",
              description: "Creates a new order in the system",
              responses: {},
            },
          },
        },
      }

      const tools = openAPILoader.parseOpenAPISpec(specWithoutOperationId)

      const getUsersTool = tools.get("GET::users") as Tool
      expect(getUsersTool).toBeDefined()
      expect(getUsersTool.name).toBe("get-all-users-from-the-system")

      const createOrderTool = tools.get("POST::orders") as Tool
      expect(createOrderTool).toBeDefined()
      expect(createOrderTool.name).toBe("create-new-order")
    })

    it("should fallback to method and path when both operationId and summary are missing", () => {
      const specWithoutOperationIdOrSummary: OpenAPIV3.Document = {
        openapi: "3.0.0",
        info: { title: "Test API", version: "1.0.0" },
        paths: {
          "/users": {
            get: {
              description: "Returns a list of users",
              responses: {},
            },
          },
          "/users/{id}": {
            delete: {
              description: "Deletes a user by ID",
              responses: {},
            },
          },
          "/api/v1/products": {
            post: {
              description: "Creates a new product",
              responses: {},
            },
          },
        },
      }

      const tools = openAPILoader.parseOpenAPISpec(specWithoutOperationIdOrSummary)

      const getUsersTool = tools.get("GET::users") as Tool
      expect(getUsersTool).toBeDefined()
      expect(getUsersTool.name).toBe("get-users")

      const deleteUserTool = tools.get("DELETE::users__id") as Tool
      expect(deleteUserTool).toBeDefined()
      expect(deleteUserTool.name).toBe("delete-users-id")

      const createProductTool = tools.get("POST::api__v1__products") as Tool
      expect(createProductTool).toBeDefined()
      expect(createProductTool.name).toBe("post-api-v-1-products")
    })

    it("should handle complex path structures in fallback names", () => {
      const specWithComplexPaths: OpenAPIV3.Document = {
        openapi: "3.0.0",
        info: { title: "Test API", version: "1.0.0" },
        paths: {
          "/service/health-check": {
            get: {
              responses: {},
            },
          },
          "/api/v2/user-management/profiles/{userId}/settings": {
            put: {
              responses: {},
            },
          },
        },
      }

      const tools = openAPILoader.parseOpenAPISpec(specWithComplexPaths)

      const updateSettingsTool = tools.get(
        "PUT::api__v2__user-management__profiles__userId__settings",
      ) as Tool
      expect(updateSettingsTool).toBeDefined()
      expect(updateSettingsTool.name).toBe("put-api-v-2-user-management-profiles-user-id-settings")

      const healthCheckTool = tools.get("GET::service__health-check") as Tool
      expect(healthCheckTool).toBeDefined()
      expect(healthCheckTool.name).toBe("get-service-health-check")
    })

    // New tests for Input Schema Composition and $ref inlining
    it("should merge primitive request bodies into a 'body' property and mark required", () => {
      const spec: OpenAPIV3.Document = {
        openapi: "3.0.0",
        info: { title: "Primitive API", version: "1.0.0" },
        paths: {
          "/echo": {
            post: {
              summary: "Echo primitive",
              requestBody: {
                content: { "application/json": { schema: { type: "string" } } },
              },
              responses: { "200": { description: "OK" } },
            },
          },
        },
      }
      const tools = openAPILoader.parseOpenAPISpec(spec)
      const tool = tools.get("POST::echo")!
      expect(tool.inputSchema.properties).toHaveProperty("body")
      expect((tool.inputSchema.properties! as any).body.type).toBe("string")
      expect(tool.inputSchema.required).toEqual(["body"])
    })
<<<<<<< HEAD

    it("should merge object request bodies and preserve property names and required flags", () => {
      const spec: OpenAPIV3.Document = {
        openapi: "3.0.0",
        info: { title: "Object API", version: "1.0.0" },
        paths: {
          "/create": {
            post: {
              summary: "Create object",
              requestBody: {
                content: {
                  "application/json": {
                    schema: {
                      type: "object",
                      properties: { foo: { type: "integer" }, bar: { type: "boolean" } },
                      required: ["foo"],
                    },
                  },
                },
              },
              responses: { "200": { description: "OK" } },
            },
          },
        },
      }
      const tools = openAPILoader.parseOpenAPISpec(spec)
      const tool = tools.get("POST-create")!
      expect(tool.inputSchema.properties).toHaveProperty("foo")
      expect(tool.inputSchema.properties).toHaveProperty("bar")
      expect(tool.inputSchema.required).toEqual(["foo"])
    })

    it("should merge array request bodies into 'body' property and mark required", () => {
      const spec: OpenAPIV3.Document = {
        openapi: "3.0.0",
        info: { title: "Array API", version: "1.0.0" },
        paths: {
          "/list": {
            post: {
              summary: "List items",
              requestBody: {
                content: {
                  "application/json": { schema: { type: "array", items: { type: "number" } } },
                },
              },
              responses: { "200": { description: "OK" } },
            },
          },
        },
      }
      const tools = openAPILoader.parseOpenAPISpec(spec)
      const tool = tools.get("POST-list")!
      expect(tool.inputSchema.properties).toHaveProperty("body")
      expect((tool.inputSchema.properties! as any).body.type).toBe("array")
      expect(tool.inputSchema.required).toEqual(["body"])
    })

    it("should merge parameters and requestBody, handling name collisions by prefixing", () => {
      const spec: OpenAPIV3.Document = {
        openapi: "3.0.0",
        info: { title: "Mix API", version: "1.0.0" },
        paths: {
          "/items/{id}": {
            post: {
              summary: "Update item",
              parameters: [{ name: "id", in: "path", required: true, schema: { type: "string" } }],
              requestBody: {
                content: {
                  "application/json": {
                    schema: {
                      type: "object",
                      properties: { id: { type: "string" }, value: { type: "string" } },
                      required: ["value"],
                    },
                  },
                },
              },
              responses: { "200": { description: "OK" } },
            },
          },
        },
      }
      const tools = openAPILoader.parseOpenAPISpec(spec)
      const tool = tools.get("POST-items-id")!
      // Path param 'id' and body properties
      expect(tool.inputSchema.properties).toHaveProperty("id")
      expect(tool.inputSchema.properties).toHaveProperty("value")
      // Only required: path param and required body properties
      expect(tool.inputSchema.required).toEqual(["id", "value"])
    })

    it("should inline $ref schemas and drop recursive cycles in requestBody", () => {
      const spec: OpenAPIV3.Document = {
        openapi: "3.0.0",
        info: { title: "Ref API", version: "1.0.0" },
        paths: {
          "/person": {
            post: {
              summary: "Create person",
              requestBody: {
                content: {
                  "application/json": { schema: { $ref: "#/components/schemas/Person" } },
                },
              },
              responses: { "200": { description: "OK" } },
            },
          },
        },
        components: {
          schemas: {
            Person: {
              type: "object",
              properties: {
                name: { type: "string" },
                friend: { $ref: "#/components/schemas/Person" },
              },
              required: ["name"],
            },
          },
        },
      }
      const tools = openAPILoader.parseOpenAPISpec(spec)
      const tool = tools.get("POST-person")!
      expect(tool.inputSchema.properties).toHaveProperty("name")
      expect(tool.inputSchema.properties).toHaveProperty("friend")
      // friend nested should be empty object due to recursion
      expect((tool.inputSchema.properties! as any).friend).toEqual({})
      expect(tool.inputSchema.required).toEqual(["name"])
    })

    it("should resolve parameter references properly", () => {
      const specWithRefParams: OpenAPIV3.Document = {
        ...mockOpenAPISpec,
        paths: {
          "/items/{id}": {
            get: {
              operationId: "getItemById",
              parameters: [
                { $ref: "#/components/parameters/IdParam" },
                { $ref: "#/components/parameters/LimitParam" },
              ],
              responses: {},
            },
          },
        },
        components: {
          parameters: {
            IdParam: {
              name: "id",
              in: "path",
              required: true,
              schema: { type: "string" },
              description: "Item identifier",
            },
            LimitParam: {
              name: "limit",
              in: "query",
              required: false,
              schema: { type: "integer" },
              description: "Maximum number of results",
            },
          },
        },
      }

      const tools = openAPILoader.parseOpenAPISpec(specWithRefParams)
      expect(tools.size).toBe(1)

      const tool = tools.get("GET-items-id")
      expect(tool).toBeDefined()

      // Check that both referenced parameters were properly resolved
      const properties = tool!.inputSchema.properties!
      expect(properties).toHaveProperty("id")
      expect(properties).toHaveProperty("limit")

      // Check the details of each resolved parameter
      expect(properties.id).toEqual({
        type: "string",
        description: "Item identifier",
        "x-parameter-location": "path",
      })

      expect(properties.limit).toEqual({
        type: "integer",
        description: "Maximum number of results",
        "x-parameter-location": "query",
      })

      // Verify that required parameters were correctly identified
      expect(tool!.inputSchema.required).toContain("id")
      // Check that limit isn't required (should not be in the required array)
      const required = tool!.inputSchema.required as string[]
      expect(required.includes("limit")).toBe(false)
    })

    it("should resolve nested references in parameters", () => {
      const specWithNestedRefs: OpenAPIV3.Document = {
        ...mockOpenAPISpec,
        paths: {
          "/products": {
            get: {
              operationId: "getProducts",
              parameters: [
                { $ref: "#/components/parameters/FilterParam" },
                { $ref: "#/components/parameters/PaginationParam" },
              ],
              responses: {},
            },
          },
        },
        components: {
          schemas: {
            PaginationOptions: {
              type: "object",
              properties: {
                page: { type: "integer", description: "Page number", default: 1 },
                size: { type: "integer", description: "Items per page", default: 20 },
              },
            },
            FilterOptions: {
              type: "object",
              properties: {
                category: { type: "string", description: "Product category" },
                minPrice: { type: "number", description: "Minimum price" },
              },
            },
          },
          parameters: {
            FilterParam: {
              name: "filter",
              in: "query",
              required: false,
              schema: { $ref: "#/components/schemas/FilterOptions" },
              description: "Product filtering options",
            },
            PaginationParam: {
              name: "pagination",
              in: "query",
              required: false,
              schema: { $ref: "#/components/schemas/PaginationOptions" },
              description: "Pagination options",
            },
          },
        },
      }

      const tools = openAPILoader.parseOpenAPISpec(specWithNestedRefs)
      expect(tools.size).toBe(1)

      const tool = tools.get("GET-products")
      expect(tool).toBeDefined()

      // Check that both referenced parameters were properly resolved
      const properties = tool!.inputSchema.properties!
      expect(properties).toHaveProperty("filter")
      expect(properties).toHaveProperty("pagination")

      // Now that we've improved the implementation, we should get fully resolved nested references
      const filterParam = properties.filter as Record<string, any>
      expect(filterParam.type).toBe("object")
      expect(filterParam.description).toBe("Product filtering options")
      expect(filterParam["x-parameter-location"]).toBe("query")
      // Check that nested properties are preserved
      expect(filterParam.properties).toBeDefined()
      expect(filterParam.properties.category).toBeDefined()
      expect(filterParam.properties.category.type).toBe("string")
      expect(filterParam.properties.category.description).toBe("Product category")
      expect(filterParam.properties.minPrice).toBeDefined()
      expect(filterParam.properties.minPrice.type).toBe("number")
      expect(filterParam.properties.minPrice.description).toBe("Minimum price")

      const paginationParam = properties.pagination as Record<string, any>
      expect(paginationParam.type).toBe("object")
      expect(paginationParam.description).toBe("Pagination options")
      expect(paginationParam["x-parameter-location"]).toBe("query")
      // Check that nested properties with defaults are preserved
      expect(paginationParam.properties).toBeDefined()
      expect(paginationParam.properties.page).toBeDefined()
      expect(paginationParam.properties.page.type).toBe("integer")
      expect(paginationParam.properties.page.default).toBe(1)
      expect(paginationParam.properties.size).toBeDefined()
      expect(paginationParam.properties.size.type).toBe("integer")
      expect(paginationParam.properties.size.default).toBe(20)

      // Neither parameter should be required
      const required = tool!.inputSchema.required
      expect(required).toBeUndefined()
    })
  })

  describe("disableAbbreviation", () => {
    it("should not abbreviate operation IDs when disableAbbreviation is true", () => {
      const loader = new OpenAPISpecLoader({ disableAbbreviation: true })
      const longName = "ServiceUsersManagementController_updateServiceUsersAuthorityGroup"
      const result = loader.abbreviateOperationId(longName)

      // Should not be abbreviated
      expect(result).toContain("service-users-management-controller")
      expect(result).toContain("update-service-users-authority-group")
    })

    it("should preserve number-letter combinations like web3 when disableAbbreviation is true", () => {
      const loader = new OpenAPISpecLoader({ disableAbbreviation: true })
      const nameWithNumbers = "web3ApiController"
      const result = loader.abbreviateOperationId(nameWithNumbers)

      // Should preserve "web3" and not split it to "web-3"
      expect(result).toBe("web3-api-controller")
      expect(result).not.toContain("web-3")
    })

    it("should still split camelCase when disableAbbreviation is true", () => {
      const loader = new OpenAPISpecLoader({ disableAbbreviation: true })
      const camelCaseName = "getUserProfile"
      const result = loader.abbreviateOperationId(camelCaseName)

      // Should split camelCase but not abbreviate
      expect(result).toBe("get-user-profile")
    })
  })

  describe("abbreviateOperationId", () => {
    const maxLength = 64
    // Helper to check length and character validity
    const isValidToolName = (name: string) => {
      expect(name.length).toBeLessThanOrEqual(maxLength)
      expect(name).toMatch(/^[a-z0-9-]+$/)
      expect(name).not.toMatch(/--/)
      expect(name.startsWith("-")).toBe(false)
      expect(name.endsWith("-")).toBe(false)
    }

    it("should not change short, valid names", () => {
      const name = "short-and-valid"
      const result = openAPILoader.abbreviateOperationId(name, maxLength)
      expect(result).toBe(name)
      isValidToolName(result)
    })

    it("should sanitize basic invalid characters and lowercase", () => {
      const name = "Get User By ID"
      const result = openAPILoader.abbreviateOperationId(name, maxLength)
      expect(result).toBe("get-user-by-id")
      isValidToolName(result)
    })

    it("should handle empty string input", () => {
      const result = openAPILoader.abbreviateOperationId("", maxLength)
      expect(result).toBe("unnamed-tool")
      isValidToolName(result)
    })

    it("should handle string with only special characters", () => {
      const result = openAPILoader.abbreviateOperationId("_!@#$%^&*_()+", maxLength)
      // Expecting a hash as it becomes empty after initial sanitization
      expect(result).toMatch(/^tool-[a-f0-9]{8}$/)
      isValidToolName(result)
    })

    it("should remove common words", () => {
      const name = "UserServiceGetUserDetailsControllerApi"
      const result = openAPILoader.abbreviateOperationId(name, maxLength)
      // UserServiceGetUserDetailsControllerApi -> User Service Get User Details
      // Remove Controller, Api -> User Service Get User Details
      // Abbr: Usr Svc Get Usr Details -> usr-svc-get-usr-details
      expect(result).toBe("usr-svc-get-usr-details")
      isValidToolName(result)
    })

    it("should apply standard abbreviations preserving TitleCase", () => {
      const name = "UpdateUserConfigurationManagement"
      const result = openAPILoader.abbreviateOperationId(name, maxLength)
      expect(result).toBe("upd-usr-config-mgmt")
      isValidToolName(result)
    })

    it("should apply standard abbreviations preserving ALLCAPS", () => {
      const name = "LIST_USER_RESOURCES_API"
      const result = openAPILoader.abbreviateOperationId(name, maxLength)
      expect(result).toBe("lst-usr-resrcs")
      isValidToolName(result)
    })

    it("should apply vowel removal for long words", () => {
      const name = "ServiceUsersExtraordinarilyLongManagementControllerUpdateUserAuthorityGroup"
      const result = openAPILoader.abbreviateOperationId(name, maxLength)
      // This will likely be truncated with hash as well due to length
      expect(result.length).toBeLessThanOrEqual(maxLength)
      isValidToolName(result)
    })

    it("should truncate and hash very long names", () => {
      const name =
        "ThisIsAVeryLongOperationIdThatExceedsTheMaximumLengthAndNeedsToBeTruncatedAndHashedServiceUsersManagementControllerUpdateUserAuthorityGroup"
      const result = openAPILoader.abbreviateOperationId(name, maxLength)
      expect(result).toMatch(/^[a-z0-9-]+-[a-f0-9]{4}$/)
      expect(result.length).toBeLessThanOrEqual(maxLength)
      isValidToolName(result)
    })

    it("should handle names that become empty after processing before hash", () => {
      const name = "Controller_Service_API_Method" // All common words as per revised list + service/method
      // Controller, Service, API, Method -> split
      // Controller, API removed by common. -> Service, Method
      // Abbr: Svc, Method -> svc-method
      const result = openAPILoader.abbreviateOperationId(name, maxLength)
      expect(result).toBe("svc-method") // Not empty, so no hash
      isValidToolName(result)
    })

    it("should ensure no leading/trailing/multiple hyphens after processing", () => {
      const name = "---LeadingTrailingAnd---Multiple---Hyphens---"
      const result = openAPILoader.abbreviateOperationId(name, maxLength)
      // Initial sanitization -> LeadingTrailingAnd-Multiple-Hyphens
      // splitCombined -> [Leading, Trailing, And, Multiple, Hyphens]
      // common word removal (and) -> [Leading, Trailing, Multiple, Hyphens]
      // join -> leading-trailing-multiple-hyphens
      expect(result).toBe("leading-trailing-multiple-hyphens")
      isValidToolName(result)
    })

    it("should handle name that is exactly maxLength", () => {
      const name = "a".repeat(maxLength)
      const result = openAPILoader.abbreviateOperationId(name, maxLength)
      expect(result).toBe(name)
      isValidToolName(result)
    })

    it("should handle name that is maxLength + 1", () => {
      const name = "a".repeat(maxLength + 1)
      const result = openAPILoader.abbreviateOperationId(name, maxLength)
      expect(result).toMatch(/^[a-z0-9-]+-[a-f0-9]{4}$/) // Expect hash
      isValidToolName(result)
    })

    it("should correctly abbreviate the original problematic example", () => {
      const name = "ServiceUsersManagementController_updateServiceUsersAuthorityGroup"
      // Original length 69 > 64 -> originalWasLong = true, so needsHash = true.
      // Processed: svc-usrs-mgmt-upd-svc-usrs-auth-grp (length 37)
      // Not > maxLengthForBase (59). So, not truncated.
      // Result: svc-usrs-mgmt-upd-svc-usrs-auth-grp-HASH
      const result = openAPILoader.abbreviateOperationId(name, maxLength)
      expect(result).toMatch(/^svc-usrs-mgmt-upd-svc-usrs-auth-grp-[a-f0-9]{4}$/)
      isValidToolName(result)
    })

    it("should handle names requiring multiple processing steps ending in truncation", () => {
      const name =
        "AN_EXTREMELY_LONG_IDENTIFIER_FOR_UPDATING_CONFIGURATION_RESOURCES_AND_OTHER_THINGS_ServiceController"
      // Original length 110 > 64 -> originalWasLong = true, so needsHash = true.
      // Processed: an-extremely-long-id-upd-config-resrcs-other-things-svc (length 63)
      // currentName (63) > maxLengthForBase (59). Truncate to 59: an-extremely-long-id-upd-config-resrcs-other-things-sv
      // Result: an-extremely-long-id-upd-config-resrcs-other-things-sv-HASH
      const result = openAPILoader.abbreviateOperationId(name, maxLength)
      expect(result).toMatch(/^[a-z0-9-]+-[a-f0-9]{4}$/) // General hash check is fine here
      isValidToolName(result)
    })

    it("should handle names with numbers", () => {
      const name = "getUserDetailsForUser123AndService456"
      const result = openAPILoader.abbreviateOperationId(name, maxLength)
      // Trace with current logic:
      // Initial: getUserDetailsForUser123AndService456
      // Split: get, User, Details, For, User, 123, And, Service, 456
      // Common word removal (assuming for, and, the, with added to list):
      //   -> get, User, Details, User, 123, Service, 456
      // Abbreviate: Get, Usr, Details, Usr, 123, Svc, 456
      // Joined & lowercased: get-usr-details-usr-123-svc-456
      // Previous actual output: get-usr-details-for-user123-and-service456
      // This indicates common words 'for' 'and' were NOT removed, and 'User', 'Service' were not abbreviated from User123 etc.
      // The new common word list in the main function now includes "for" and "and".
      // The splitCombined already correctly separates User123 to User, 123.
      // So the expectation should be get-usr-details-usr-123-svc-456
      expect(result).toBe("get-usr-details-usr-123-svc-456")
      isValidToolName(result)
    })

    it("should produce different hashes for slightly different long names", () => {
      const name1 = "ThisIsAnExtremelyLongNameThatWillBeTruncatedAndHashedPartOneService"
      const name2 = "ThisIsAnExtremelyLongNameThatWillBeTruncatedAndHashedPartTwoService"
      const result1 = openAPILoader.abbreviateOperationId(name1, maxLength)
      const result2 = openAPILoader.abbreviateOperationId(name2, maxLength)
      expect(result1).not.toBe(result2)
      expect(result1.slice(-4)).not.toBe(result2.slice(-4)) // Check hash part is different
      isValidToolName(result1)
      isValidToolName(result2)
    })

    it("should handle names that become valid after only sanitization and are within limit", () => {
      const name = "My Operation With Spaces"
      const result = openAPILoader.abbreviateOperationId(name, maxLength)
      expect(result).toBe("my-spaces")
      isValidToolName(result)
    })

    it("should handle names that become valid after sanitization but exceed limit and need hashing", () => {
      const name =
        "My Very Very Very Very Very Very Very Very Very Very Very Very Very Long Operation With Spaces"
      const result = openAPILoader.abbreviateOperationId(name, maxLength)
      expect(result).toMatch(/^[a-z0-9-]+-[a-f0-9]{4}$/)
      isValidToolName(result)
    })
=======
>>>>>>> 989a41e2
  })
})<|MERGE_RESOLUTION|>--- conflicted
+++ resolved
@@ -566,511 +566,5 @@
       expect((tool.inputSchema.properties! as any).body.type).toBe("string")
       expect(tool.inputSchema.required).toEqual(["body"])
     })
-<<<<<<< HEAD
-
-    it("should merge object request bodies and preserve property names and required flags", () => {
-      const spec: OpenAPIV3.Document = {
-        openapi: "3.0.0",
-        info: { title: "Object API", version: "1.0.0" },
-        paths: {
-          "/create": {
-            post: {
-              summary: "Create object",
-              requestBody: {
-                content: {
-                  "application/json": {
-                    schema: {
-                      type: "object",
-                      properties: { foo: { type: "integer" }, bar: { type: "boolean" } },
-                      required: ["foo"],
-                    },
-                  },
-                },
-              },
-              responses: { "200": { description: "OK" } },
-            },
-          },
-        },
-      }
-      const tools = openAPILoader.parseOpenAPISpec(spec)
-      const tool = tools.get("POST-create")!
-      expect(tool.inputSchema.properties).toHaveProperty("foo")
-      expect(tool.inputSchema.properties).toHaveProperty("bar")
-      expect(tool.inputSchema.required).toEqual(["foo"])
-    })
-
-    it("should merge array request bodies into 'body' property and mark required", () => {
-      const spec: OpenAPIV3.Document = {
-        openapi: "3.0.0",
-        info: { title: "Array API", version: "1.0.0" },
-        paths: {
-          "/list": {
-            post: {
-              summary: "List items",
-              requestBody: {
-                content: {
-                  "application/json": { schema: { type: "array", items: { type: "number" } } },
-                },
-              },
-              responses: { "200": { description: "OK" } },
-            },
-          },
-        },
-      }
-      const tools = openAPILoader.parseOpenAPISpec(spec)
-      const tool = tools.get("POST-list")!
-      expect(tool.inputSchema.properties).toHaveProperty("body")
-      expect((tool.inputSchema.properties! as any).body.type).toBe("array")
-      expect(tool.inputSchema.required).toEqual(["body"])
-    })
-
-    it("should merge parameters and requestBody, handling name collisions by prefixing", () => {
-      const spec: OpenAPIV3.Document = {
-        openapi: "3.0.0",
-        info: { title: "Mix API", version: "1.0.0" },
-        paths: {
-          "/items/{id}": {
-            post: {
-              summary: "Update item",
-              parameters: [{ name: "id", in: "path", required: true, schema: { type: "string" } }],
-              requestBody: {
-                content: {
-                  "application/json": {
-                    schema: {
-                      type: "object",
-                      properties: { id: { type: "string" }, value: { type: "string" } },
-                      required: ["value"],
-                    },
-                  },
-                },
-              },
-              responses: { "200": { description: "OK" } },
-            },
-          },
-        },
-      }
-      const tools = openAPILoader.parseOpenAPISpec(spec)
-      const tool = tools.get("POST-items-id")!
-      // Path param 'id' and body properties
-      expect(tool.inputSchema.properties).toHaveProperty("id")
-      expect(tool.inputSchema.properties).toHaveProperty("value")
-      // Only required: path param and required body properties
-      expect(tool.inputSchema.required).toEqual(["id", "value"])
-    })
-
-    it("should inline $ref schemas and drop recursive cycles in requestBody", () => {
-      const spec: OpenAPIV3.Document = {
-        openapi: "3.0.0",
-        info: { title: "Ref API", version: "1.0.0" },
-        paths: {
-          "/person": {
-            post: {
-              summary: "Create person",
-              requestBody: {
-                content: {
-                  "application/json": { schema: { $ref: "#/components/schemas/Person" } },
-                },
-              },
-              responses: { "200": { description: "OK" } },
-            },
-          },
-        },
-        components: {
-          schemas: {
-            Person: {
-              type: "object",
-              properties: {
-                name: { type: "string" },
-                friend: { $ref: "#/components/schemas/Person" },
-              },
-              required: ["name"],
-            },
-          },
-        },
-      }
-      const tools = openAPILoader.parseOpenAPISpec(spec)
-      const tool = tools.get("POST-person")!
-      expect(tool.inputSchema.properties).toHaveProperty("name")
-      expect(tool.inputSchema.properties).toHaveProperty("friend")
-      // friend nested should be empty object due to recursion
-      expect((tool.inputSchema.properties! as any).friend).toEqual({})
-      expect(tool.inputSchema.required).toEqual(["name"])
-    })
-
-    it("should resolve parameter references properly", () => {
-      const specWithRefParams: OpenAPIV3.Document = {
-        ...mockOpenAPISpec,
-        paths: {
-          "/items/{id}": {
-            get: {
-              operationId: "getItemById",
-              parameters: [
-                { $ref: "#/components/parameters/IdParam" },
-                { $ref: "#/components/parameters/LimitParam" },
-              ],
-              responses: {},
-            },
-          },
-        },
-        components: {
-          parameters: {
-            IdParam: {
-              name: "id",
-              in: "path",
-              required: true,
-              schema: { type: "string" },
-              description: "Item identifier",
-            },
-            LimitParam: {
-              name: "limit",
-              in: "query",
-              required: false,
-              schema: { type: "integer" },
-              description: "Maximum number of results",
-            },
-          },
-        },
-      }
-
-      const tools = openAPILoader.parseOpenAPISpec(specWithRefParams)
-      expect(tools.size).toBe(1)
-
-      const tool = tools.get("GET-items-id")
-      expect(tool).toBeDefined()
-
-      // Check that both referenced parameters were properly resolved
-      const properties = tool!.inputSchema.properties!
-      expect(properties).toHaveProperty("id")
-      expect(properties).toHaveProperty("limit")
-
-      // Check the details of each resolved parameter
-      expect(properties.id).toEqual({
-        type: "string",
-        description: "Item identifier",
-        "x-parameter-location": "path",
-      })
-
-      expect(properties.limit).toEqual({
-        type: "integer",
-        description: "Maximum number of results",
-        "x-parameter-location": "query",
-      })
-
-      // Verify that required parameters were correctly identified
-      expect(tool!.inputSchema.required).toContain("id")
-      // Check that limit isn't required (should not be in the required array)
-      const required = tool!.inputSchema.required as string[]
-      expect(required.includes("limit")).toBe(false)
-    })
-
-    it("should resolve nested references in parameters", () => {
-      const specWithNestedRefs: OpenAPIV3.Document = {
-        ...mockOpenAPISpec,
-        paths: {
-          "/products": {
-            get: {
-              operationId: "getProducts",
-              parameters: [
-                { $ref: "#/components/parameters/FilterParam" },
-                { $ref: "#/components/parameters/PaginationParam" },
-              ],
-              responses: {},
-            },
-          },
-        },
-        components: {
-          schemas: {
-            PaginationOptions: {
-              type: "object",
-              properties: {
-                page: { type: "integer", description: "Page number", default: 1 },
-                size: { type: "integer", description: "Items per page", default: 20 },
-              },
-            },
-            FilterOptions: {
-              type: "object",
-              properties: {
-                category: { type: "string", description: "Product category" },
-                minPrice: { type: "number", description: "Minimum price" },
-              },
-            },
-          },
-          parameters: {
-            FilterParam: {
-              name: "filter",
-              in: "query",
-              required: false,
-              schema: { $ref: "#/components/schemas/FilterOptions" },
-              description: "Product filtering options",
-            },
-            PaginationParam: {
-              name: "pagination",
-              in: "query",
-              required: false,
-              schema: { $ref: "#/components/schemas/PaginationOptions" },
-              description: "Pagination options",
-            },
-          },
-        },
-      }
-
-      const tools = openAPILoader.parseOpenAPISpec(specWithNestedRefs)
-      expect(tools.size).toBe(1)
-
-      const tool = tools.get("GET-products")
-      expect(tool).toBeDefined()
-
-      // Check that both referenced parameters were properly resolved
-      const properties = tool!.inputSchema.properties!
-      expect(properties).toHaveProperty("filter")
-      expect(properties).toHaveProperty("pagination")
-
-      // Now that we've improved the implementation, we should get fully resolved nested references
-      const filterParam = properties.filter as Record<string, any>
-      expect(filterParam.type).toBe("object")
-      expect(filterParam.description).toBe("Product filtering options")
-      expect(filterParam["x-parameter-location"]).toBe("query")
-      // Check that nested properties are preserved
-      expect(filterParam.properties).toBeDefined()
-      expect(filterParam.properties.category).toBeDefined()
-      expect(filterParam.properties.category.type).toBe("string")
-      expect(filterParam.properties.category.description).toBe("Product category")
-      expect(filterParam.properties.minPrice).toBeDefined()
-      expect(filterParam.properties.minPrice.type).toBe("number")
-      expect(filterParam.properties.minPrice.description).toBe("Minimum price")
-
-      const paginationParam = properties.pagination as Record<string, any>
-      expect(paginationParam.type).toBe("object")
-      expect(paginationParam.description).toBe("Pagination options")
-      expect(paginationParam["x-parameter-location"]).toBe("query")
-      // Check that nested properties with defaults are preserved
-      expect(paginationParam.properties).toBeDefined()
-      expect(paginationParam.properties.page).toBeDefined()
-      expect(paginationParam.properties.page.type).toBe("integer")
-      expect(paginationParam.properties.page.default).toBe(1)
-      expect(paginationParam.properties.size).toBeDefined()
-      expect(paginationParam.properties.size.type).toBe("integer")
-      expect(paginationParam.properties.size.default).toBe(20)
-
-      // Neither parameter should be required
-      const required = tool!.inputSchema.required
-      expect(required).toBeUndefined()
-    })
-  })
-
-  describe("disableAbbreviation", () => {
-    it("should not abbreviate operation IDs when disableAbbreviation is true", () => {
-      const loader = new OpenAPISpecLoader({ disableAbbreviation: true })
-      const longName = "ServiceUsersManagementController_updateServiceUsersAuthorityGroup"
-      const result = loader.abbreviateOperationId(longName)
-
-      // Should not be abbreviated
-      expect(result).toContain("service-users-management-controller")
-      expect(result).toContain("update-service-users-authority-group")
-    })
-
-    it("should preserve number-letter combinations like web3 when disableAbbreviation is true", () => {
-      const loader = new OpenAPISpecLoader({ disableAbbreviation: true })
-      const nameWithNumbers = "web3ApiController"
-      const result = loader.abbreviateOperationId(nameWithNumbers)
-
-      // Should preserve "web3" and not split it to "web-3"
-      expect(result).toBe("web3-api-controller")
-      expect(result).not.toContain("web-3")
-    })
-
-    it("should still split camelCase when disableAbbreviation is true", () => {
-      const loader = new OpenAPISpecLoader({ disableAbbreviation: true })
-      const camelCaseName = "getUserProfile"
-      const result = loader.abbreviateOperationId(camelCaseName)
-
-      // Should split camelCase but not abbreviate
-      expect(result).toBe("get-user-profile")
-    })
-  })
-
-  describe("abbreviateOperationId", () => {
-    const maxLength = 64
-    // Helper to check length and character validity
-    const isValidToolName = (name: string) => {
-      expect(name.length).toBeLessThanOrEqual(maxLength)
-      expect(name).toMatch(/^[a-z0-9-]+$/)
-      expect(name).not.toMatch(/--/)
-      expect(name.startsWith("-")).toBe(false)
-      expect(name.endsWith("-")).toBe(false)
-    }
-
-    it("should not change short, valid names", () => {
-      const name = "short-and-valid"
-      const result = openAPILoader.abbreviateOperationId(name, maxLength)
-      expect(result).toBe(name)
-      isValidToolName(result)
-    })
-
-    it("should sanitize basic invalid characters and lowercase", () => {
-      const name = "Get User By ID"
-      const result = openAPILoader.abbreviateOperationId(name, maxLength)
-      expect(result).toBe("get-user-by-id")
-      isValidToolName(result)
-    })
-
-    it("should handle empty string input", () => {
-      const result = openAPILoader.abbreviateOperationId("", maxLength)
-      expect(result).toBe("unnamed-tool")
-      isValidToolName(result)
-    })
-
-    it("should handle string with only special characters", () => {
-      const result = openAPILoader.abbreviateOperationId("_!@#$%^&*_()+", maxLength)
-      // Expecting a hash as it becomes empty after initial sanitization
-      expect(result).toMatch(/^tool-[a-f0-9]{8}$/)
-      isValidToolName(result)
-    })
-
-    it("should remove common words", () => {
-      const name = "UserServiceGetUserDetailsControllerApi"
-      const result = openAPILoader.abbreviateOperationId(name, maxLength)
-      // UserServiceGetUserDetailsControllerApi -> User Service Get User Details
-      // Remove Controller, Api -> User Service Get User Details
-      // Abbr: Usr Svc Get Usr Details -> usr-svc-get-usr-details
-      expect(result).toBe("usr-svc-get-usr-details")
-      isValidToolName(result)
-    })
-
-    it("should apply standard abbreviations preserving TitleCase", () => {
-      const name = "UpdateUserConfigurationManagement"
-      const result = openAPILoader.abbreviateOperationId(name, maxLength)
-      expect(result).toBe("upd-usr-config-mgmt")
-      isValidToolName(result)
-    })
-
-    it("should apply standard abbreviations preserving ALLCAPS", () => {
-      const name = "LIST_USER_RESOURCES_API"
-      const result = openAPILoader.abbreviateOperationId(name, maxLength)
-      expect(result).toBe("lst-usr-resrcs")
-      isValidToolName(result)
-    })
-
-    it("should apply vowel removal for long words", () => {
-      const name = "ServiceUsersExtraordinarilyLongManagementControllerUpdateUserAuthorityGroup"
-      const result = openAPILoader.abbreviateOperationId(name, maxLength)
-      // This will likely be truncated with hash as well due to length
-      expect(result.length).toBeLessThanOrEqual(maxLength)
-      isValidToolName(result)
-    })
-
-    it("should truncate and hash very long names", () => {
-      const name =
-        "ThisIsAVeryLongOperationIdThatExceedsTheMaximumLengthAndNeedsToBeTruncatedAndHashedServiceUsersManagementControllerUpdateUserAuthorityGroup"
-      const result = openAPILoader.abbreviateOperationId(name, maxLength)
-      expect(result).toMatch(/^[a-z0-9-]+-[a-f0-9]{4}$/)
-      expect(result.length).toBeLessThanOrEqual(maxLength)
-      isValidToolName(result)
-    })
-
-    it("should handle names that become empty after processing before hash", () => {
-      const name = "Controller_Service_API_Method" // All common words as per revised list + service/method
-      // Controller, Service, API, Method -> split
-      // Controller, API removed by common. -> Service, Method
-      // Abbr: Svc, Method -> svc-method
-      const result = openAPILoader.abbreviateOperationId(name, maxLength)
-      expect(result).toBe("svc-method") // Not empty, so no hash
-      isValidToolName(result)
-    })
-
-    it("should ensure no leading/trailing/multiple hyphens after processing", () => {
-      const name = "---LeadingTrailingAnd---Multiple---Hyphens---"
-      const result = openAPILoader.abbreviateOperationId(name, maxLength)
-      // Initial sanitization -> LeadingTrailingAnd-Multiple-Hyphens
-      // splitCombined -> [Leading, Trailing, And, Multiple, Hyphens]
-      // common word removal (and) -> [Leading, Trailing, Multiple, Hyphens]
-      // join -> leading-trailing-multiple-hyphens
-      expect(result).toBe("leading-trailing-multiple-hyphens")
-      isValidToolName(result)
-    })
-
-    it("should handle name that is exactly maxLength", () => {
-      const name = "a".repeat(maxLength)
-      const result = openAPILoader.abbreviateOperationId(name, maxLength)
-      expect(result).toBe(name)
-      isValidToolName(result)
-    })
-
-    it("should handle name that is maxLength + 1", () => {
-      const name = "a".repeat(maxLength + 1)
-      const result = openAPILoader.abbreviateOperationId(name, maxLength)
-      expect(result).toMatch(/^[a-z0-9-]+-[a-f0-9]{4}$/) // Expect hash
-      isValidToolName(result)
-    })
-
-    it("should correctly abbreviate the original problematic example", () => {
-      const name = "ServiceUsersManagementController_updateServiceUsersAuthorityGroup"
-      // Original length 69 > 64 -> originalWasLong = true, so needsHash = true.
-      // Processed: svc-usrs-mgmt-upd-svc-usrs-auth-grp (length 37)
-      // Not > maxLengthForBase (59). So, not truncated.
-      // Result: svc-usrs-mgmt-upd-svc-usrs-auth-grp-HASH
-      const result = openAPILoader.abbreviateOperationId(name, maxLength)
-      expect(result).toMatch(/^svc-usrs-mgmt-upd-svc-usrs-auth-grp-[a-f0-9]{4}$/)
-      isValidToolName(result)
-    })
-
-    it("should handle names requiring multiple processing steps ending in truncation", () => {
-      const name =
-        "AN_EXTREMELY_LONG_IDENTIFIER_FOR_UPDATING_CONFIGURATION_RESOURCES_AND_OTHER_THINGS_ServiceController"
-      // Original length 110 > 64 -> originalWasLong = true, so needsHash = true.
-      // Processed: an-extremely-long-id-upd-config-resrcs-other-things-svc (length 63)
-      // currentName (63) > maxLengthForBase (59). Truncate to 59: an-extremely-long-id-upd-config-resrcs-other-things-sv
-      // Result: an-extremely-long-id-upd-config-resrcs-other-things-sv-HASH
-      const result = openAPILoader.abbreviateOperationId(name, maxLength)
-      expect(result).toMatch(/^[a-z0-9-]+-[a-f0-9]{4}$/) // General hash check is fine here
-      isValidToolName(result)
-    })
-
-    it("should handle names with numbers", () => {
-      const name = "getUserDetailsForUser123AndService456"
-      const result = openAPILoader.abbreviateOperationId(name, maxLength)
-      // Trace with current logic:
-      // Initial: getUserDetailsForUser123AndService456
-      // Split: get, User, Details, For, User, 123, And, Service, 456
-      // Common word removal (assuming for, and, the, with added to list):
-      //   -> get, User, Details, User, 123, Service, 456
-      // Abbreviate: Get, Usr, Details, Usr, 123, Svc, 456
-      // Joined & lowercased: get-usr-details-usr-123-svc-456
-      // Previous actual output: get-usr-details-for-user123-and-service456
-      // This indicates common words 'for' 'and' were NOT removed, and 'User', 'Service' were not abbreviated from User123 etc.
-      // The new common word list in the main function now includes "for" and "and".
-      // The splitCombined already correctly separates User123 to User, 123.
-      // So the expectation should be get-usr-details-usr-123-svc-456
-      expect(result).toBe("get-usr-details-usr-123-svc-456")
-      isValidToolName(result)
-    })
-
-    it("should produce different hashes for slightly different long names", () => {
-      const name1 = "ThisIsAnExtremelyLongNameThatWillBeTruncatedAndHashedPartOneService"
-      const name2 = "ThisIsAnExtremelyLongNameThatWillBeTruncatedAndHashedPartTwoService"
-      const result1 = openAPILoader.abbreviateOperationId(name1, maxLength)
-      const result2 = openAPILoader.abbreviateOperationId(name2, maxLength)
-      expect(result1).not.toBe(result2)
-      expect(result1.slice(-4)).not.toBe(result2.slice(-4)) // Check hash part is different
-      isValidToolName(result1)
-      isValidToolName(result2)
-    })
-
-    it("should handle names that become valid after only sanitization and are within limit", () => {
-      const name = "My Operation With Spaces"
-      const result = openAPILoader.abbreviateOperationId(name, maxLength)
-      expect(result).toBe("my-spaces")
-      isValidToolName(result)
-    })
-
-    it("should handle names that become valid after sanitization but exceed limit and need hashing", () => {
-      const name =
-        "My Very Very Very Very Very Very Very Very Very Very Very Very Very Long Operation With Spaces"
-      const result = openAPILoader.abbreviateOperationId(name, maxLength)
-      expect(result).toMatch(/^[a-z0-9-]+-[a-f0-9]{4}$/)
-      isValidToolName(result)
-    })
-=======
->>>>>>> 989a41e2
   })
 })